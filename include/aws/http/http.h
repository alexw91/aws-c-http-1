--- conflicted
+++ resolved
@@ -28,13 +28,10 @@
     AWS_ERROR_HTTP_REACTION_REQUIRED,
     AWS_ERROR_HTTP_DATA_NOT_AVAILABLE,
     AWS_ERROR_HTTP_OUTGOING_STREAM_LENGTH_INCORRECT,
-<<<<<<< HEAD
+    AWS_ERROR_HTTP_CALLBACK_FAILURE,
+    AWS_ERROR_HTTP_WEBSOCKET_CLOSE_FRAME_SENT,
     AWS_ERROR_HTTP_CONNECTION_MANAGER_INVALID_STATE_FOR_ACQUIRE,
     AWS_ERROR_HTTP_CONNECTION_MANAGER_VENDED_CONNECTION_UNDERFLOW,
-=======
-    AWS_ERROR_HTTP_CALLBACK_FAILURE,
-    AWS_ERROR_HTTP_WEBSOCKET_CLOSE_FRAME_SENT,
->>>>>>> 737424f2
     AWS_ERROR_HTTP_END_RANGE = 0x0C00,
 };
 
@@ -43,11 +40,8 @@
     AWS_LS_HTTP_CONNECTION,
     AWS_LS_HTTP_SERVER,
     AWS_LS_HTTP_STREAM,
-<<<<<<< HEAD
     AWS_LS_HTTP_CONNECTION_MANAGER,
-=======
     AWS_LS_HTTP_WEBSOCKET,
->>>>>>> 737424f2
 };
 
 enum aws_http_version {
